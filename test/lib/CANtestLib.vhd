--- conflicted
+++ resolved
@@ -262,23 +262,10 @@
 
     -- SSP (Secondary Sampling Point) configuration options
     type SSP_set_command_type is (
-<<<<<<< HEAD
         ssp_meas_n_offset,
         ssp_no_ssp,
         ssp_offset
     );
--- Use TRV_DELAY + fixed offset given by user
--- Don't use SSP!
--- Use only offset given by user
-=======
-        ssp_measured,   -- Use only TRV_DELAY
-        ssp_meas_n_offset,  -- Use TRV_DELAY + fixed offset given by user
-        ssp_offset      -- Use only offset given by user
-    );
-
-
-
->>>>>>> d06969e9
 
     -- Protocol control Debug values
     type SW_PC_Debug is (
