--- conflicted
+++ resolved
@@ -844,13 +844,8 @@
 	struct can_frame *cf;
 	struct sk_buff *skb;
 	enum can_state state;
-<<<<<<< HEAD
-	struct can_berr_counter berr;
-	union ctu_can_fd_err_capt_retr_ctr_alc err_capt_alc;
-=======
 	struct can_berr_counter bec;
 	u32 err_capt_alc;
->>>>>>> d8ef62d3
 	int dologerr = net_ratelimit();
 
 	ctucan_get_rec_tec(priv, &bec);
